<<<<<<< HEAD
use std::borrow::BorrowMut;
use arrayref::{array_mut_ref, array_ref, array_refs, mut_array_refs};
use solana_program::account_info::AccountInfo;
use solana_program::program_pack::{Sealed, IsInitialized, Pack};
use solana_program::program_error::ProgramError;
use solana_program::pubkey::Pubkey;
use crate::instruction::{ProgramConfigUpdate, WalletConfigUpdate};
use solana_program::entrypoint::ProgramResult;
use solana_program::msg;
use crate::error::WalletError;
use crate::model::wallet_config::{AddressBookEntry, WalletConfig};
use itertools::Itertools;
use crate::model::signer::Signer;
use crate::utils::{OptArray, OptArrayFlags};
=======
use std::time::Duration;

use crate::error::WalletError;
use crate::instruction::ProgramConfigUpdate;
use crate::model::wallet_config::len_after_update;
use arrayref::{array_mut_ref, array_ref, array_refs, mut_array_refs};
use solana_program::account_info::AccountInfo;
use solana_program::entrypoint::ProgramResult;
use solana_program::msg;
use solana_program::program_error::ProgramError;
use solana_program::program_pack::{IsInitialized, Pack, Sealed};
use solana_program::pubkey::{Pubkey, PUBKEY_BYTES};
>>>>>>> 4f1bdcda

pub type Signers = OptArray<Signer, { ProgramConfig::MAX_SIGNERS }>;
pub type Approvers = OptArrayFlags<Signer, { Signers::FLAGS_STORAGE_SIZE }>;

pub type AddressBook = OptArray<AddressBookEntry, { ProgramConfig::MAX_ADDRESS_BOOK_ENTRIES }>;
pub type AllowedDestinations = OptArrayFlags<AddressBookEntry, { AddressBook::FLAGS_STORAGE_SIZE }>;

#[derive(Debug, Clone)]
pub struct ProgramConfig {
    pub is_initialized: bool,
    pub signers: Signers,
    pub assistant: Signer,
    pub address_book: AddressBook,
    pub approvals_required_for_config: u8,
<<<<<<< HEAD
    pub config_approvers: Approvers,
    pub wallets: Vec<WalletConfig>
=======
    pub approval_timeout_for_config: Duration,
    pub config_approvers: Vec<Pubkey>,
    pub assistant: Pubkey,
>>>>>>> 4f1bdcda
}

impl Sealed for ProgramConfig {}

impl IsInitialized for ProgramConfig {
    fn is_initialized(&self) -> bool {
        self.is_initialized
    }
}

<<<<<<< HEAD
impl ProgramConfig {
    pub const MAX_WALLETS: usize = 10;
    pub const MAX_SIGNERS: usize = 25;
    pub const MAX_ADDRESS_BOOK_ENTRIES: usize = 100;

    pub fn get_config_approvers_keys(&self) -> Vec<Pubkey> {
        self.get_approvers_keys(&self.config_approvers)
=======
pub fn validate_initiator(
    initiator: &AccountInfo,
    assistant_key: &Pubkey,
    approvers: &Vec<Pubkey>,
) -> ProgramResult {
    if !initiator.is_signer {
        return Err(WalletError::InvalidSignature.into());
>>>>>>> 4f1bdcda
    }

    pub fn get_transfer_approvers_keys(&self, wallet_config: &WalletConfig) -> Vec<Pubkey> {
        self.get_approvers_keys(&wallet_config.transfer_approvers)
    }

    fn get_approvers_keys(&self, approvers: &Approvers) -> Vec<Pubkey> {
        approvers
            .iter_enabled()
            .filter_map(|r| self.signers[r].map(|signer| signer.key))
            .collect_vec()
    }

    fn get_wallet_config_index(&self, wallet_guid_hash: &[u8; 32]) -> Result<usize, ProgramError> {
        self.wallets
            .iter()
            .position(|it| it.wallet_guid_hash == *wallet_guid_hash)
            .ok_or(WalletError::WalletNotFound.into())
    }

    pub fn get_wallet_config(&self, wallet_guid_hash: &[u8; 32]) -> Result<&WalletConfig, ProgramError> {
        Ok(&self.wallets[self.get_wallet_config_index(wallet_guid_hash)?])
    }

<<<<<<< HEAD
    pub fn validate_config_initiator(&self, initiator: &AccountInfo) -> ProgramResult {
        return self.validate_initiator(initiator, &self.get_config_approvers_keys());
    }

    pub fn validate_transfer_initiator(&self, wallet_config: &WalletConfig, initiator: &AccountInfo) -> ProgramResult {
        return self.validate_initiator(initiator, &self.get_transfer_approvers_keys(wallet_config));
    }

    fn validate_initiator(&self, initiator: &AccountInfo, approvers: &Vec<Pubkey>) -> ProgramResult {
        if !initiator.is_signer {
            return Err(WalletError::InvalidSignature.into());
        }
        if initiator.key == &self.assistant.key || approvers.contains(initiator.key) {
            Ok(())
        } else {
            msg!("Transactions can only be initiated by an authorized account");
            Err(ProgramError::InvalidArgument)
        }
    }

    pub fn destination_allowed(&self, wallet_config: &WalletConfig, address: &Pubkey, name_hash: &[u8; 32]) -> Result<bool, ProgramError> {
        Ok(match self.address_book.find_ref(&AddressBookEntry { address: *address, name_hash: *name_hash }) {
            Some(entry_ref) => wallet_config.allowed_destinations.is_enabled(entry_ref),
            None => false
        })
=======
    pub fn validate_initiator(
        &self,
        initiator: &AccountInfo,
        assistant_key: &Pubkey,
    ) -> ProgramResult {
        return validate_initiator(initiator, assistant_key, &self.config_approvers);
>>>>>>> 4f1bdcda
    }

    pub fn validate_initial_settings(config_update: &ProgramConfigUpdate) -> ProgramResult {
        if config_update.approvals_required_for_config == 0 ||
            config_update.approval_timeout_for_config.as_secs() == 0 ||
            config_update.add_approvers.len() == 0 {
            return Err(ProgramError::InvalidArgument);
        }
        Ok(())
    }

    pub fn validate_update(&self, config_update: &ProgramConfigUpdate) -> ProgramResult {
<<<<<<< HEAD
        let mut self_clone = self.clone();
        self_clone.update(config_update)
    }

    pub fn update(&mut self, config_update: &ProgramConfigUpdate) -> ProgramResult {
        self.approvals_required_for_config = config_update.approvals_required_for_config;

        if config_update.add_signers.len() > 0 || config_update.remove_signers.len() > 0 {
            self.remove_signers(&config_update.remove_signers);
            self.add_signers(&config_update.add_signers)?;
        }

        if config_update.add_config_approvers.len() > 0 || config_update.remove_config_approvers.len() > 0 {
            self.disable_config_approvers(&config_update.remove_config_approvers);
            self.enable_config_approvers(&config_update.add_config_approvers)?;
=======
        let approvers_after_update = len_after_update(
            &self.config_approvers,
            &config_update.add_approvers,
            &config_update.remove_approvers,
        );

        if approvers_after_update > ProgramConfig::MAX_APPROVERS {
            msg!(
                "Program config supports up to {} approvers",
                ProgramConfig::MAX_APPROVERS
            );
            return Err(ProgramError::InvalidArgument);
>>>>>>> 4f1bdcda
        }

        if config_update.add_address_book_entries.len() > 0 || config_update.remove_address_book_entries.len() > 0 {
            self.remove_address_book_entries(&config_update.remove_address_book_entries);
            self.add_address_book_entries(&config_update.add_address_book_entries)?;
        }

        let approvers_count_after_update = self.config_approvers.count_enabled();
        if usize::from(config_update.approvals_required_for_config) > approvers_count_after_update {
            msg!(
                "Approvals required for config {} can't exceed configured approvers count {}",
                config_update.approvals_required_for_config,
                approvers_count_after_update
            );
            return Err(ProgramError::InvalidArgument);
        }

        Ok(())
    }

<<<<<<< HEAD
    pub fn validate_add_wallet_config(&self, wallet_guid_hash: &[u8; 32], config_update: &WalletConfigUpdate) -> ProgramResult {
        let mut self_clone = self.clone();
        self_clone.add_wallet_config(wallet_guid_hash, config_update)
    }

    pub fn add_wallet_config(&mut self, wallet_guid_hash: &[u8; 32], config_update: &WalletConfigUpdate) -> ProgramResult {
        let wallet_config = WalletConfig {
            wallet_guid_hash: *wallet_guid_hash,
            wallet_name_hash: [0; 32],
            approvals_required_for_transfer: 0,
            transfer_approvers: Approvers::zero(),
            allowed_destinations: AllowedDestinations::zero()
        };
        self.wallets.push(wallet_config);
        self.update_wallet_config(wallet_guid_hash, config_update)
    }

    pub fn validate_wallet_config_update(&self, wallet_guid_hash: &[u8; 32], config_update: &WalletConfigUpdate) -> ProgramResult {
        let mut self_clone = self.clone();
        self_clone.update_wallet_config(wallet_guid_hash, config_update)
    }

    pub fn update_wallet_config(&mut self, wallet_guid_hash: &[u8; 32], config_update: &WalletConfigUpdate) -> ProgramResult {
        let wallet_config_idx = self.get_wallet_config_index(wallet_guid_hash)?;

        if config_update.add_transfer_approvers.len() > 0 || config_update.remove_transfer_approvers.len() > 0 {
            self.disable_transfer_approvers(wallet_config_idx, &config_update.remove_transfer_approvers);
            self.enable_transfer_approvers(wallet_config_idx, &config_update.add_transfer_approvers)?;
        }

        if config_update.add_allowed_destinations.len() > 0 || config_update.remove_allowed_destinations.len() > 0 {
            self.disable_transfer_destinations(wallet_config_idx, &config_update.remove_allowed_destinations);
            self.enable_transfer_destinations(wallet_config_idx, &config_update.add_allowed_destinations)?;
        }

        let wallet_config = &mut self.wallets[wallet_config_idx].borrow_mut();
        wallet_config.wallet_name_hash = config_update.name_hash;
        wallet_config.approvals_required_for_transfer = config_update.approvals_required_for_transfer;

        let approvers_count_after_update = wallet_config.transfer_approvers.count_enabled();
        if usize::from(config_update.approvals_required_for_transfer) > approvers_count_after_update {
            msg!(
                "Approvals required for transfer {} can't exceed configured approvers count {}",
                config_update.approvals_required_for_transfer,
                approvers_count_after_update
            );
            return Err(ProgramError::InvalidArgument);
        }

        Ok(())
    }

    fn enable_config_approvers(&mut self, approvers: &Vec<Signer>) -> ProgramResult {
        let signer_refs = self.signers.find_refs(approvers);
        if signer_refs.len() < approvers.len() {
            msg!("One of the given config approvers is not configured as signer");
            return Err(ProgramError::InvalidArgument);
        }
        for r in signer_refs {
            self.config_approvers.enable(r);
        }
        Ok(())
    }

    fn disable_config_approvers(&mut self, approvers: &Vec<Signer>) {
        for r in self.signers.find_refs(approvers) {
            self.config_approvers.disable(r);
        }
    }

    fn add_signers(&mut self, signers_to_add: &Vec<Signer>) -> ProgramResult {
        if !self.signers.has_capacity(signers_to_add.len()) {
            msg!("Program config supports up to {} signers", ProgramConfig::MAX_SIGNERS);
            return Err(ProgramError::InvalidArgument);
        }
        self.signers.insert_many(signers_to_add);
        Ok(())
    }

    fn remove_signers(&mut self, signers_to_remove: &Vec<Signer>) {
        let remove_refs = self.signers.find_refs(signers_to_remove);
        for r in remove_refs.iter() {
            self.config_approvers.disable(*r);
            for wallet_config in self.wallets.iter_mut() {
                wallet_config.transfer_approvers.disable(*r);
=======
    pub fn update(&mut self, config_update: &ProgramConfigUpdate) -> ProgramResult {
        self.validate_update(config_update)?;
        self.approvals_required_for_config = config_update.approvals_required_for_config;
        if config_update.approval_timeout_for_config.as_secs() > 0 {
            self.approval_timeout_for_config = config_update.approval_timeout_for_config;
        }

        if config_update.add_approvers.len() > 0 || config_update.remove_approvers.len() > 0 {
            for approver_to_remove in &config_update.remove_approvers {
                self.config_approvers
                    .retain(|approver| approver != approver_to_remove);
>>>>>>> 4f1bdcda
            }
        }
        self.signers.remove_by_refs(&remove_refs);
    }

    fn add_address_book_entries(&mut self, entries_to_add: &Vec<AddressBookEntry>) -> ProgramResult {
        if !self.address_book.has_capacity(entries_to_add.len()) {
            msg!("Program config supports up to {} address book entries", ProgramConfig::MAX_ADDRESS_BOOK_ENTRIES);
            return Err(ProgramError::InvalidArgument);
        }
        self.address_book.insert_many(entries_to_add);
        Ok(())
    }

    fn remove_address_book_entries(&mut self, entries_to_remove: &Vec<AddressBookEntry>) {
        let entries_refs = self.address_book.find_refs(entries_to_remove);
        for r in entries_refs.iter() {
            for wallet_config in self.wallets.iter_mut() {
                wallet_config.allowed_destinations.disable(*r);
            }
        }
        self.address_book.remove_by_refs(&entries_refs);
    }

    fn enable_transfer_approvers(&mut self, wallet_config_index: usize, approvers: &Vec<Signer>) -> ProgramResult {
        let signer_refs = self.signers.find_refs(approvers);
        if signer_refs.len() < approvers.len() {
            msg!("One of the given transfer approvers is not configured as signer");
            return Err(ProgramError::InvalidArgument);
        }
        for r in signer_refs {
            self.wallets[wallet_config_index].transfer_approvers.enable(r);
        }
        Ok(())
    }

    fn disable_transfer_approvers(&mut self, wallet_config_index: usize, approvers: &Vec<Signer>) {
        for r in self.signers.find_refs(approvers) {
            self.wallets[wallet_config_index].transfer_approvers.disable(r);
        }
    }

    fn enable_transfer_destinations(&mut self, wallet_config_index: usize, destinations: &Vec<AddressBookEntry>) -> ProgramResult {
        let dst_refs = self.address_book.find_refs(destinations);
        if dst_refs.len() < destinations.len() {
            msg!("Address book does not contain one of the given destinations");
            return Err(ProgramError::InvalidArgument);
        }
        for r in dst_refs {
            self.wallets[wallet_config_index].allowed_destinations.enable(r);
        }
        Ok(())
    }

    fn disable_transfer_destinations(&mut self, wallet_config_index: usize, destinations: &Vec<AddressBookEntry>) {
        for r in self.address_book.find_refs(destinations) {
            self.wallets[wallet_config_index].allowed_destinations.disable(r);
        }
    }
}

impl Pack for ProgramConfig {
    const LEN: usize = 1 + // is_initialized
        Signers::LEN +
        Signer::LEN + // assistant
        AddressBook::LEN +
        1 + // approvals_required_for_config
<<<<<<< HEAD
        Approvers::STORAGE_SIZE + // config approvers
        1 + WalletConfig::LEN * ProgramConfig::MAX_WALLETS; // wallets with size
=======
        8 + // approval_timeout_for_config
        1 + PUBKEY_BYTES * ProgramConfig::MAX_APPROVERS + // config_approvers with size
        PUBKEY_BYTES; // assistant account pubkey
>>>>>>> 4f1bdcda

    fn pack_into_slice(&self, dst: &mut [u8]) {
        let dst = array_mut_ref![dst, 0, ProgramConfig::LEN];
        let (
            is_initialized_dst,
            signers_dst,
            assistant_account_dst,
            address_book_dst,
            approvals_required_for_config_dst,
<<<<<<< HEAD
            config_approvers_dst,
            wallets_count_dst,
            wallets_dst
        ) = mut_array_refs![dst,
            1,
            Signers::LEN,
            Signer::LEN,
            AddressBook::LEN,
            1,
            Approvers::STORAGE_SIZE,
            1,
            WalletConfig::LEN * ProgramConfig::MAX_WALLETS
        ];

        is_initialized_dst[0] = self.is_initialized as u8;

        self.signers.pack_into_slice(signers_dst);
        self.assistant.pack_into_slice(assistant_account_dst);
        self.address_book.pack_into_slice(address_book_dst);

        approvals_required_for_config_dst[0] = self.approvals_required_for_config;

        config_approvers_dst.copy_from_slice(self.config_approvers.as_bytes());

        wallets_count_dst[0] = self.wallets.len() as u8;
        wallets_dst.fill(0);
        wallets_dst
            .chunks_exact_mut(WalletConfig::LEN)
            .take(self.wallets.len())
=======
            approval_timeout_for_config_dst,
            config_approvers_count_dst,
            config_approvers_dst,
            assistant_account_dst,
        ) = mut_array_refs![
            dst,
            1,
            1,
            8,
            1,
            PUBKEY_BYTES * ProgramConfig::MAX_APPROVERS,
            PUBKEY_BYTES
        ];

        let ProgramConfig {
            is_initialized,
            approvals_required_for_config,
            approval_timeout_for_config,
            config_approvers,
            assistant,
        } = self;

        is_initialized_dst[0] = *is_initialized as u8;
        approvals_required_for_config_dst[0] = *approvals_required_for_config;
        *approval_timeout_for_config_dst = approval_timeout_for_config.as_secs().to_le_bytes();
        config_approvers_count_dst[0] = config_approvers.len() as u8;
        config_approvers_dst.fill(0);
        config_approvers_dst
            .chunks_exact_mut(PUBKEY_BYTES)
            .take(config_approvers.len())
>>>>>>> 4f1bdcda
            .enumerate()
            .for_each(|(i, chunk)| self.wallets[i].pack_into_slice(chunk));
    }

    fn unpack_from_slice(src: &[u8]) -> Result<Self, ProgramError> {
        let src = array_ref![src, 0, ProgramConfig::LEN];
        let (
            is_initialized,
<<<<<<< HEAD
            signers_src,
            assistant,
            address_book_src,
            approvals_required_for_config,
            config_approvers_src,
            wallets_count,
            wallets_src
        ) = array_refs![src,
            1,
            Signers::LEN,
            Signer::LEN,
            AddressBook::LEN,
            1,
            Approvers::STORAGE_SIZE,
            1,
            WalletConfig::LEN * ProgramConfig::MAX_WALLETS
        ];

=======
            approvals_required_for_config,
            approval_timeout_for_config,
            configured_approvers_count,
            config_approvers_bytes,
            assistant,
        ) = array_refs![
            src,
            1,
            1,
            8,
            1,
            PUBKEY_BYTES * ProgramConfig::MAX_APPROVERS,
            PUBKEY_BYTES
        ];
>>>>>>> 4f1bdcda
        let is_initialized = match is_initialized {
            [0] => false,
            [1] => true,
            _ => return Err(ProgramError::InvalidAccountData),
        };

        let mut wallets = Vec::with_capacity(ProgramConfig::MAX_WALLETS);
        wallets_src
            .chunks_exact(WalletConfig::LEN)
            .take(usize::from(wallets_count[0]))
            .for_each(|chunk| {
                wallets.push(WalletConfig::unpack_from_slice(chunk).unwrap());
            });

        Ok(ProgramConfig {
            is_initialized,
            signers: Signers::unpack_from_slice(signers_src)?,
            assistant: Signer::unpack_from_slice(assistant)?,
            address_book: AddressBook::unpack_from_slice(address_book_src)?,
            approvals_required_for_config: approvals_required_for_config[0],
<<<<<<< HEAD
            config_approvers: Approvers::new(*config_approvers_src),
            wallets
=======
            approval_timeout_for_config: Duration::from_secs(u64::from_le_bytes(*approval_timeout_for_config)),
            config_approvers,
            assistant: Pubkey::new_from_array(*assistant),
>>>>>>> 4f1bdcda
        })
    }
}<|MERGE_RESOLUTION|>--- conflicted
+++ resolved
@@ -1,5 +1,5 @@
-<<<<<<< HEAD
 use std::borrow::BorrowMut;
+use std::time::Duration;
 use arrayref::{array_mut_ref, array_ref, array_refs, mut_array_refs};
 use solana_program::account_info::AccountInfo;
 use solana_program::program_pack::{Sealed, IsInitialized, Pack};
@@ -13,20 +13,6 @@
 use itertools::Itertools;
 use crate::model::signer::Signer;
 use crate::utils::{OptArray, OptArrayFlags};
-=======
-use std::time::Duration;
-
-use crate::error::WalletError;
-use crate::instruction::ProgramConfigUpdate;
-use crate::model::wallet_config::len_after_update;
-use arrayref::{array_mut_ref, array_ref, array_refs, mut_array_refs};
-use solana_program::account_info::AccountInfo;
-use solana_program::entrypoint::ProgramResult;
-use solana_program::msg;
-use solana_program::program_error::ProgramError;
-use solana_program::program_pack::{IsInitialized, Pack, Sealed};
-use solana_program::pubkey::{Pubkey, PUBKEY_BYTES};
->>>>>>> 4f1bdcda
 
 pub type Signers = OptArray<Signer, { ProgramConfig::MAX_SIGNERS }>;
 pub type Approvers = OptArrayFlags<Signer, { Signers::FLAGS_STORAGE_SIZE }>;
@@ -41,14 +27,9 @@
     pub assistant: Signer,
     pub address_book: AddressBook,
     pub approvals_required_for_config: u8,
-<<<<<<< HEAD
+    pub approval_timeout_for_config: Duration,
     pub config_approvers: Approvers,
     pub wallets: Vec<WalletConfig>
-=======
-    pub approval_timeout_for_config: Duration,
-    pub config_approvers: Vec<Pubkey>,
-    pub assistant: Pubkey,
->>>>>>> 4f1bdcda
 }
 
 impl Sealed for ProgramConfig {}
@@ -59,7 +40,6 @@
     }
 }
 
-<<<<<<< HEAD
 impl ProgramConfig {
     pub const MAX_WALLETS: usize = 10;
     pub const MAX_SIGNERS: usize = 25;
@@ -67,15 +47,6 @@
 
     pub fn get_config_approvers_keys(&self) -> Vec<Pubkey> {
         self.get_approvers_keys(&self.config_approvers)
-=======
-pub fn validate_initiator(
-    initiator: &AccountInfo,
-    assistant_key: &Pubkey,
-    approvers: &Vec<Pubkey>,
-) -> ProgramResult {
-    if !initiator.is_signer {
-        return Err(WalletError::InvalidSignature.into());
->>>>>>> 4f1bdcda
     }
 
     pub fn get_transfer_approvers_keys(&self, wallet_config: &WalletConfig) -> Vec<Pubkey> {
@@ -100,7 +71,6 @@
         Ok(&self.wallets[self.get_wallet_config_index(wallet_guid_hash)?])
     }
 
-<<<<<<< HEAD
     pub fn validate_config_initiator(&self, initiator: &AccountInfo) -> ProgramResult {
         return self.validate_initiator(initiator, &self.get_config_approvers_keys());
     }
@@ -126,33 +96,18 @@
             Some(entry_ref) => wallet_config.allowed_destinations.is_enabled(entry_ref),
             None => false
         })
-=======
-    pub fn validate_initiator(
-        &self,
-        initiator: &AccountInfo,
-        assistant_key: &Pubkey,
-    ) -> ProgramResult {
-        return validate_initiator(initiator, assistant_key, &self.config_approvers);
->>>>>>> 4f1bdcda
-    }
-
-    pub fn validate_initial_settings(config_update: &ProgramConfigUpdate) -> ProgramResult {
-        if config_update.approvals_required_for_config == 0 ||
-            config_update.approval_timeout_for_config.as_secs() == 0 ||
-            config_update.add_approvers.len() == 0 {
-            return Err(ProgramError::InvalidArgument);
-        }
-        Ok(())
     }
 
     pub fn validate_update(&self, config_update: &ProgramConfigUpdate) -> ProgramResult {
-<<<<<<< HEAD
         let mut self_clone = self.clone();
         self_clone.update(config_update)
     }
 
     pub fn update(&mut self, config_update: &ProgramConfigUpdate) -> ProgramResult {
         self.approvals_required_for_config = config_update.approvals_required_for_config;
+        if config_update.approval_timeout_for_config.as_secs() > 0 {
+            self.approval_timeout_for_config = config_update.approval_timeout_for_config;
+        }
 
         if config_update.add_signers.len() > 0 || config_update.remove_signers.len() > 0 {
             self.remove_signers(&config_update.remove_signers);
@@ -162,20 +117,6 @@
         if config_update.add_config_approvers.len() > 0 || config_update.remove_config_approvers.len() > 0 {
             self.disable_config_approvers(&config_update.remove_config_approvers);
             self.enable_config_approvers(&config_update.add_config_approvers)?;
-=======
-        let approvers_after_update = len_after_update(
-            &self.config_approvers,
-            &config_update.add_approvers,
-            &config_update.remove_approvers,
-        );
-
-        if approvers_after_update > ProgramConfig::MAX_APPROVERS {
-            msg!(
-                "Program config supports up to {} approvers",
-                ProgramConfig::MAX_APPROVERS
-            );
-            return Err(ProgramError::InvalidArgument);
->>>>>>> 4f1bdcda
         }
 
         if config_update.add_address_book_entries.len() > 0 || config_update.remove_address_book_entries.len() > 0 {
@@ -193,10 +134,24 @@
             return Err(ProgramError::InvalidArgument);
         }
 
-        Ok(())
-    }
-
-<<<<<<< HEAD
+        if self.approvals_required_for_config == 0 {
+            msg!("Approvals required for config can't be 0");
+            return Err(ProgramError::InvalidArgument);
+        }
+
+        if self.approval_timeout_for_config.as_secs() == 0 {
+            msg!("Approvals timeout for config can't be 0");
+            return Err(ProgramError::InvalidArgument);
+        }
+
+        if self.config_approvers.count_enabled() == 0 {
+            msg!("At least one config approver has to be configured");
+            return Err(ProgramError::InvalidArgument);
+        }
+
+        Ok(())
+    }
+
     pub fn validate_add_wallet_config(&self, wallet_guid_hash: &[u8; 32], config_update: &WalletConfigUpdate) -> ProgramResult {
         let mut self_clone = self.clone();
         self_clone.add_wallet_config(wallet_guid_hash, config_update)
@@ -207,6 +162,7 @@
             wallet_guid_hash: *wallet_guid_hash,
             wallet_name_hash: [0; 32],
             approvals_required_for_transfer: 0,
+            approval_timeout_for_transfer: Duration::from_secs(0),
             transfer_approvers: Approvers::zero(),
             allowed_destinations: AllowedDestinations::zero()
         };
@@ -235,6 +191,9 @@
         let wallet_config = &mut self.wallets[wallet_config_idx].borrow_mut();
         wallet_config.wallet_name_hash = config_update.name_hash;
         wallet_config.approvals_required_for_transfer = config_update.approvals_required_for_transfer;
+        if config_update.approval_timeout_for_transfer.as_secs() > 0 {
+            wallet_config.approval_timeout_for_transfer = config_update.approval_timeout_for_transfer;
+        }
 
         let approvers_count_after_update = wallet_config.transfer_approvers.count_enabled();
         if usize::from(config_update.approvals_required_for_transfer) > approvers_count_after_update {
@@ -246,6 +205,21 @@
             return Err(ProgramError::InvalidArgument);
         }
 
+        if wallet_config.approvals_required_for_transfer == 0 {
+            msg!("Approvals required for transfer can't be 0");
+            return Err(ProgramError::InvalidArgument);
+        }
+
+        if wallet_config.approval_timeout_for_transfer.as_secs() == 0 {
+            msg!("Approvals timeout for transfer can't be 0");
+            return Err(ProgramError::InvalidArgument);
+        }
+
+        if wallet_config.transfer_approvers.count_enabled() == 0 {
+            msg!("At least one transfer approver has to be configured");
+            return Err(ProgramError::InvalidArgument);
+        }
+
         Ok(())
     }
 
@@ -282,19 +256,6 @@
             self.config_approvers.disable(*r);
             for wallet_config in self.wallets.iter_mut() {
                 wallet_config.transfer_approvers.disable(*r);
-=======
-    pub fn update(&mut self, config_update: &ProgramConfigUpdate) -> ProgramResult {
-        self.validate_update(config_update)?;
-        self.approvals_required_for_config = config_update.approvals_required_for_config;
-        if config_update.approval_timeout_for_config.as_secs() > 0 {
-            self.approval_timeout_for_config = config_update.approval_timeout_for_config;
-        }
-
-        if config_update.add_approvers.len() > 0 || config_update.remove_approvers.len() > 0 {
-            for approver_to_remove in &config_update.remove_approvers {
-                self.config_approvers
-                    .retain(|approver| approver != approver_to_remove);
->>>>>>> 4f1bdcda
             }
         }
         self.signers.remove_by_refs(&remove_refs);
@@ -362,14 +323,9 @@
         Signer::LEN + // assistant
         AddressBook::LEN +
         1 + // approvals_required_for_config
-<<<<<<< HEAD
+        8 + // approval_timeout_for_config
         Approvers::STORAGE_SIZE + // config approvers
         1 + WalletConfig::LEN * ProgramConfig::MAX_WALLETS; // wallets with size
-=======
-        8 + // approval_timeout_for_config
-        1 + PUBKEY_BYTES * ProgramConfig::MAX_APPROVERS + // config_approvers with size
-        PUBKEY_BYTES; // assistant account pubkey
->>>>>>> 4f1bdcda
 
     fn pack_into_slice(&self, dst: &mut [u8]) {
         let dst = array_mut_ref![dst, 0, ProgramConfig::LEN];
@@ -379,7 +335,7 @@
             assistant_account_dst,
             address_book_dst,
             approvals_required_for_config_dst,
-<<<<<<< HEAD
+            approval_timeout_for_config_dst,
             config_approvers_dst,
             wallets_count_dst,
             wallets_dst
@@ -389,6 +345,7 @@
             Signer::LEN,
             AddressBook::LEN,
             1,
+            8,
             Approvers::STORAGE_SIZE,
             1,
             WalletConfig::LEN * ProgramConfig::MAX_WALLETS
@@ -401,6 +358,7 @@
         self.address_book.pack_into_slice(address_book_dst);
 
         approvals_required_for_config_dst[0] = self.approvals_required_for_config;
+        *approval_timeout_for_config_dst = self.approval_timeout_for_config.as_secs().to_le_bytes();
 
         config_approvers_dst.copy_from_slice(self.config_approvers.as_bytes());
 
@@ -409,38 +367,6 @@
         wallets_dst
             .chunks_exact_mut(WalletConfig::LEN)
             .take(self.wallets.len())
-=======
-            approval_timeout_for_config_dst,
-            config_approvers_count_dst,
-            config_approvers_dst,
-            assistant_account_dst,
-        ) = mut_array_refs![
-            dst,
-            1,
-            1,
-            8,
-            1,
-            PUBKEY_BYTES * ProgramConfig::MAX_APPROVERS,
-            PUBKEY_BYTES
-        ];
-
-        let ProgramConfig {
-            is_initialized,
-            approvals_required_for_config,
-            approval_timeout_for_config,
-            config_approvers,
-            assistant,
-        } = self;
-
-        is_initialized_dst[0] = *is_initialized as u8;
-        approvals_required_for_config_dst[0] = *approvals_required_for_config;
-        *approval_timeout_for_config_dst = approval_timeout_for_config.as_secs().to_le_bytes();
-        config_approvers_count_dst[0] = config_approvers.len() as u8;
-        config_approvers_dst.fill(0);
-        config_approvers_dst
-            .chunks_exact_mut(PUBKEY_BYTES)
-            .take(config_approvers.len())
->>>>>>> 4f1bdcda
             .enumerate()
             .for_each(|(i, chunk)| self.wallets[i].pack_into_slice(chunk));
     }
@@ -449,11 +375,11 @@
         let src = array_ref![src, 0, ProgramConfig::LEN];
         let (
             is_initialized,
-<<<<<<< HEAD
             signers_src,
             assistant,
             address_book_src,
             approvals_required_for_config,
+            approval_timeout_for_config,
             config_approvers_src,
             wallets_count,
             wallets_src
@@ -463,27 +389,12 @@
             Signer::LEN,
             AddressBook::LEN,
             1,
+            8,
             Approvers::STORAGE_SIZE,
             1,
             WalletConfig::LEN * ProgramConfig::MAX_WALLETS
         ];
 
-=======
-            approvals_required_for_config,
-            approval_timeout_for_config,
-            configured_approvers_count,
-            config_approvers_bytes,
-            assistant,
-        ) = array_refs![
-            src,
-            1,
-            1,
-            8,
-            1,
-            PUBKEY_BYTES * ProgramConfig::MAX_APPROVERS,
-            PUBKEY_BYTES
-        ];
->>>>>>> 4f1bdcda
         let is_initialized = match is_initialized {
             [0] => false,
             [1] => true,
@@ -504,14 +415,9 @@
             assistant: Signer::unpack_from_slice(assistant)?,
             address_book: AddressBook::unpack_from_slice(address_book_src)?,
             approvals_required_for_config: approvals_required_for_config[0],
-<<<<<<< HEAD
+            approval_timeout_for_config: Duration::from_secs(u64::from_le_bytes(*approval_timeout_for_config)),
             config_approvers: Approvers::new(*config_approvers_src),
             wallets
-=======
-            approval_timeout_for_config: Duration::from_secs(u64::from_le_bytes(*approval_timeout_for_config)),
-            config_approvers,
-            assistant: Pubkey::new_from_array(*assistant),
->>>>>>> 4f1bdcda
         })
     }
 }