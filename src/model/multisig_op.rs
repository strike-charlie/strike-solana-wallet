--- conflicted
+++ resolved
@@ -234,23 +234,18 @@
             hash_dst,
             started_at_dst,
             expires_at_dst,
-<<<<<<< HEAD
-            operation_disposition_dst
-        ) = mut_array_refs![dst, 1, 1, ApprovalDispositionRecord::LEN * ProgramConfig::MAX_SIGNERS, 1, 32, 8, 8, 1];
-=======
             operation_disposition_dst,
         ) = mut_array_refs![
             dst,
             1,
             1,
-            ApprovalDispositionRecord::LEN * ProgramConfig::MAX_APPROVERS,
+            ApprovalDispositionRecord::LEN * ProgramConfig::MAX_SIGNERS,
             1,
             32,
             8,
             8,
             1
         ];
->>>>>>> 52408040
 
         let MultisigOp {
             is_initialized,
@@ -292,23 +287,18 @@
             params_hash,
             started_at,
             expires_at,
-<<<<<<< HEAD
-            operation_disposition
-        ) = array_refs![src, 1, 1, ApprovalDispositionRecord::LEN * ProgramConfig::MAX_SIGNERS, 1, 32, 8, 8, 1];
-=======
             operation_disposition,
         ) = array_refs![
             src,
             1,
             1,
-            ApprovalDispositionRecord::LEN * ProgramConfig::MAX_APPROVERS,
+            ApprovalDispositionRecord::LEN * ProgramConfig::MAX_SIGNERS,
             1,
             32,
             8,
             8,
             1
         ];
->>>>>>> 52408040
         let is_initialized = match is_initialized {
             [0] => false,
             [1] => true,
