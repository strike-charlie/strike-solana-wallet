use std::time::Duration;
use std::slice::Iter;

use solana_program::account_info::{next_account_info, AccountInfo};
use solana_program::entrypoint::ProgramResult;
use solana_program::msg;
use solana_program::program::invoke_signed;
use solana_program::program_error::ProgramError;
use solana_program::program_pack::{IsInitialized, Pack};
use solana_program::pubkey::Pubkey;
use solana_program::system_instruction;
use solana_program::system_program;
use solana_program::sysvar::{Sysvar, is_sysvar_id};
use spl_associated_token_account::get_associated_token_address;
use spl_token::id as SPL_TOKEN_ID;
use spl_token::instruction as spl_instruction;
use spl_token::state::Account as SPLAccount;

use crate::error::WalletError;
use crate::instruction::{ProgramConfigUpdate, ProgramInstruction, WalletConfigUpdate};
<<<<<<< HEAD
use crate::model::signer::Signer;
use crate::model::program_config::ProgramConfig;
use crate::model::multisig_op::{MultisigOp, ApprovalDisposition, MultisigOpParams};
=======
use crate::model::multisig_op::{ApprovalDisposition, MultisigOp, MultisigOpParams};
use crate::model::program_config::ProgramConfig;
use crate::model::wallet_config::WalletConfig;
use solana_program::clock::Clock;
>>>>>>> 4f1bdcda

pub struct Processor;
impl Processor {
    pub fn process(
        program_id: &Pubkey,
        accounts: &[AccountInfo],
        instruction_data: &[u8],
    ) -> ProgramResult {
        let instruction = ProgramInstruction::unpack(instruction_data)?;

        match instruction {
            ProgramInstruction::Init { config_update } => {
                Self::handle_init(program_id, accounts, &config_update)
            }

            ProgramInstruction::InitConfigUpdate { config_update } => {
                Self::handle_init_config_update(program_id, accounts, &config_update)
            }

            ProgramInstruction::FinalizeConfigUpdate { config_update } => {
                Self::handle_finalize_config_update(program_id, accounts, &config_update)
            }

            ProgramInstruction::InitWalletCreation {
                wallet_guid_hash,
                config_update,
            } => Self::handle_init_wallet_creation(
                program_id,
                accounts,
                wallet_guid_hash,
                &config_update,
            ),

<<<<<<< HEAD
            ProgramInstruction::FinalizeWalletCreation { wallet_guid_hash, config_update } =>
                Self::handle_finalize_wallet_creation(program_id, accounts, &wallet_guid_hash, &config_update),

            ProgramInstruction::InitWalletConfigUpdate { wallet_guid_hash, config_update } =>
                Self::handle_init_wallet_config_update(program_id, accounts, &wallet_guid_hash, &config_update),

            ProgramInstruction::FinalizeWalletConfigUpdate { wallet_guid_hash, config_update } =>
                Self::handle_finalize_wallet_config_update(program_id, accounts, &wallet_guid_hash, &config_update),

            ProgramInstruction::InitTransfer { wallet_guid_hash, amount, destination_name_hash, token_mint } =>
                Self::handle_init_transfer(program_id, &accounts, &wallet_guid_hash, amount, &destination_name_hash, token_mint),
            
            ProgramInstruction::FinalizeTransfer { wallet_guid_hash, amount, token_mint } =>
                Self::handle_finalize_transfer(program_id, &accounts, wallet_guid_hash, amount, token_mint),
=======
            ProgramInstruction::FinalizeWalletCreation {
                wallet_guid_hash,
                config_update,
            } => Self::handle_finalize_wallet_creation(
                program_id,
                accounts,
                wallet_guid_hash,
                &config_update,
            ),

            ProgramInstruction::InitWalletConfigUpdate {
                wallet_guid_hash,
                config_update,
            } => Self::handle_init_wallet_config_update(
                program_id,
                accounts,
                wallet_guid_hash,
                &config_update,
            ),

            ProgramInstruction::FinalizeWalletConfigUpdate {
                wallet_guid_hash,
                config_update,
            } => Self::handle_finalize_wallet_config_update(
                program_id,
                accounts,
                wallet_guid_hash,
                &config_update,
            ),

            ProgramInstruction::InitTransfer {
                amount,
                destination_name_hash,
                token_mint,
            } => Self::handle_init_transfer(
                program_id,
                &accounts,
                amount,
                &destination_name_hash,
                token_mint,
            ),

            ProgramInstruction::FinalizeTransfer { amount, token_mint } => {
                Self::handle_finalize_transfer(program_id, &accounts, amount, token_mint)
            }
>>>>>>> 4f1bdcda

            ProgramInstruction::SetApprovalDisposition { disposition } => {
                Self::handle_approval_disposition(program_id, &accounts, disposition)
            }
        }
    }

    fn handle_init(
        program_id: &Pubkey,
        accounts: &[AccountInfo],
        config_update: &ProgramConfigUpdate,
    ) -> ProgramResult {
        let accounts_iter = &mut accounts.iter();
        let program_config_account_info =
            Self::next_program_account_info(accounts_iter, program_id)?;
        let assistant_account_info = next_account_info(accounts_iter)?;

        ProgramConfig::validate_initial_settings(config_update)?;

        let mut program_config =
            ProgramConfig::unpack_unchecked(&program_config_account_info.data.borrow())?;

        if program_config.is_initialized() {
            return Err(ProgramError::AccountAlreadyInitialized);
        }

        program_config.is_initialized = true;
        program_config.update(config_update)?;
<<<<<<< HEAD
        program_config.assistant = Signer { key: *assistant_account_info.key };
        ProgramConfig::pack(program_config, &mut program_config_account_info.data.borrow_mut())?;
=======
        program_config.assistant = *assistant_account_info.key;
        ProgramConfig::pack(
            program_config,
            &mut program_config_account_info.data.borrow_mut(),
        )?;
>>>>>>> 4f1bdcda

        Ok(())
    }

    fn handle_init_config_update(
        program_id: &Pubkey,
        accounts: &[AccountInfo],
        config_update: &ProgramConfigUpdate,
    ) -> ProgramResult {
        let accounts_iter = &mut accounts.iter();
        let multisig_op_account_info = Self::next_program_account_info(accounts_iter, program_id)?;
        let program_config_account_info =
            Self::next_program_account_info(accounts_iter, program_id)?;
        let initiator_account_info = next_account_info(accounts_iter)?;
        let clock = Self::get_clock_from_next_account(accounts_iter)?;

        let program_config = ProgramConfig::unpack(&program_config_account_info.data.borrow())?;
        program_config.validate_config_initiator(initiator_account_info)?;
        program_config.validate_update(config_update)?;

        let mut multisig_op =
            MultisigOp::unpack_unchecked(&multisig_op_account_info.data.borrow())?;

        multisig_op.init(
            program_config.get_config_approvers_keys(),
            program_config.approvals_required_for_config,
            clock.unix_timestamp,
            Self::calculate_expires(
                clock.unix_timestamp,
                program_config.approval_timeout_for_config
            )?,
            MultisigOpParams::UpdateProgramConfig {
                program_config_address: *program_config_account_info.key,
                config_update: config_update.clone(),
            },
        )?;
        MultisigOp::pack(multisig_op, &mut multisig_op_account_info.data.borrow_mut())?;

        Ok(())
    }

    fn handle_finalize_config_update(
        program_id: &Pubkey,
        accounts: &[AccountInfo],
        config_update: &ProgramConfigUpdate,
    ) -> ProgramResult {
        let accounts_iter = &mut accounts.iter();
        let multisig_op_account_info =
            Self::next_program_account_info(accounts_iter, program_id)?;
        let program_config_account_info =
            Self::next_program_account_info(accounts_iter, program_id)?;
        let account_to_return_rent_to = next_account_info(accounts_iter)?;
        let clock = Self::get_clock_from_next_account(accounts_iter)?;

        if !account_to_return_rent_to.is_signer {
            return Err(ProgramError::MissingRequiredSignature);
        }

        let multisig_op =
            MultisigOp::unpack(&multisig_op_account_info.data.borrow())?;

        let expected_params = MultisigOpParams::UpdateProgramConfig {
            program_config_address: *program_config_account_info.key,
            config_update: config_update.clone(),
        };

        if multisig_op.approved(&expected_params, &clock)? {
            let mut program_config =
                ProgramConfig::unpack(&program_config_account_info.data.borrow_mut())?;
            program_config.update(config_update)?;
            ProgramConfig::pack(
                program_config,
                &mut program_config_account_info.data.borrow_mut(),
            )?;
        }

        Self::collect_remaining_balance(&multisig_op_account_info, &account_to_return_rent_to)?;

        Ok(())
    }

    fn handle_init_wallet_creation(
        program_id: &Pubkey,
        accounts: &[AccountInfo],
        wallet_guid_hash: [u8; 32],
        config_update: &WalletConfigUpdate,
    ) -> ProgramResult {
        let accounts_iter = &mut accounts.iter();
        let multisig_op_account_info = Self::next_program_account_info(accounts_iter, program_id)?;
        let program_config_account_info =
            Self::next_program_account_info(accounts_iter, program_id)?;
        let initiator_account_info = next_account_info(accounts_iter)?;
        let clock = Self::get_clock_from_next_account(accounts_iter)?;

        let mut multisig_op =
            MultisigOp::unpack_unchecked(&multisig_op_account_info.data.borrow())?;
        let program_config = ProgramConfig::unpack(&program_config_account_info.data.borrow())?;
        program_config.validate_config_initiator(initiator_account_info)?;
        program_config.validate_add_wallet_config(&wallet_guid_hash, config_update)?;

        WalletConfig::validate_initial_settings(config_update)?;

        multisig_op.init(
            program_config.get_config_approvers_keys(),
            program_config.approvals_required_for_config,
            clock.unix_timestamp,
            Self::calculate_expires(clock.unix_timestamp, program_config.approval_timeout_for_config)?,
            MultisigOpParams::CreateWallet {
                wallet_guid_hash,
                program_config_address: *program_config_account_info.key,
                config_update: config_update.clone(),
            },
        )?;
        MultisigOp::pack(multisig_op, &mut multisig_op_account_info.data.borrow_mut())?;

        Ok(())
    }

<<<<<<< HEAD
    fn handle_finalize_wallet_creation(program_id: &Pubkey, accounts: &[AccountInfo], wallet_guid_hash: &[u8; 32], config_update: &WalletConfigUpdate) -> ProgramResult {
        let accounts_iter = &mut accounts.iter();
        let multisig_op_account_info = Self::next_program_account_info(accounts_iter, program_id)?;
        let program_config_account_info = Self::next_program_account_info(accounts_iter, program_id)?;
=======
    fn handle_finalize_wallet_creation(
        program_id: &Pubkey,
        accounts: &[AccountInfo],
        wallet_guid_hash: [u8; 32],
        config_update: &WalletConfigUpdate,
    ) -> ProgramResult {
        let accounts_iter = &mut accounts.iter();
        let multisig_op_account_info = Self::next_program_account_info(accounts_iter, program_id)?;
        let program_config_account_info =
            Self::next_program_account_info(accounts_iter, program_id)?;
        let wallet_config_account_info =
            Self::next_program_account_info(accounts_iter, program_id)?;
>>>>>>> 4f1bdcda
        let rent_collector_account_info = next_account_info(accounts_iter)?;
        let clock = Self::get_clock_from_next_account(accounts_iter)?;

        if !rent_collector_account_info.is_signer {
            return Err(ProgramError::MissingRequiredSignature);
        }

        let multisig_op = MultisigOp::unpack(&multisig_op_account_info.data.borrow())?;
        let mut program_config = ProgramConfig::unpack(&program_config_account_info.data.borrow_mut())?;

        let expected_params = MultisigOpParams::CreateWallet {
            wallet_guid_hash: *wallet_guid_hash,
            program_config_address: *program_config_account_info.key,
            config_update: config_update.clone(),
        };

<<<<<<< HEAD
        if multisig_op.approved(&expected_params)? {
            program_config.add_wallet_config(wallet_guid_hash, config_update)?;
            ProgramConfig::pack(program_config, &mut program_config_account_info.data.borrow_mut())?;
=======
        if multisig_op.approved(&expected_params, &clock)? {
            let mut wallet_config =
                WalletConfig::unpack_unchecked(&wallet_config_account_info.data.borrow_mut())?;
            if wallet_config.is_initialized() {
                return Err(ProgramError::AccountAlreadyInitialized);
            }
            wallet_config.is_initialized = true;
            wallet_config.wallet_guid_hash = wallet_guid_hash;
            wallet_config.program_config_address = *program_config_account_info.key;
            wallet_config.update(config_update)?;
            WalletConfig::pack(
                wallet_config,
                &mut wallet_config_account_info.data.borrow_mut(),
            )?;
>>>>>>> 4f1bdcda
        }

        Self::collect_remaining_balance(&multisig_op_account_info, &rent_collector_account_info)?;

        Ok(())
    }

<<<<<<< HEAD
    fn handle_init_wallet_config_update(program_id: &Pubkey, accounts: &[AccountInfo], wallet_guid_hash: &[u8; 32], config_update: &WalletConfigUpdate) -> ProgramResult {
        let accounts_iter = &mut accounts.iter();
        let multisig_op_account_info = Self::next_program_account_info(accounts_iter, program_id)?;
        let program_config_account_info = Self::next_program_account_info(accounts_iter, program_id)?;
=======
    fn handle_init_wallet_config_update(
        program_id: &Pubkey,
        accounts: &[AccountInfo],
        wallet_guid_hash: [u8; 32],
        config_update: &WalletConfigUpdate,
    ) -> ProgramResult {
        let accounts_iter = &mut accounts.iter();
        let multisig_op_account_info = Self::next_program_account_info(accounts_iter, program_id)?;
        let wallet_config_account_info =
            Self::next_program_account_info(accounts_iter, program_id)?;
        let program_config_account_info =
            Self::next_program_account_info(accounts_iter, program_id)?;
>>>>>>> 4f1bdcda
        let initiator_account_info = next_account_info(accounts_iter)?;
        let clock = Self::get_clock_from_next_account(accounts_iter)?;

        let program_config = ProgramConfig::unpack(&program_config_account_info.data.borrow())?;
<<<<<<< HEAD
        program_config.validate_config_initiator(initiator_account_info)?;
        program_config.validate_wallet_config_update(wallet_guid_hash, config_update)?;

        let mut multisig_op = MultisigOp::unpack_unchecked(&multisig_op_account_info.data.borrow())?;
=======
        wallet_config.validate_initiator(initiator_account_info, &program_config.assistant)?;
        let mut multisig_op =
            MultisigOp::unpack_unchecked(&multisig_op_account_info.data.borrow())?;
>>>>>>> 4f1bdcda
        multisig_op.init(
            program_config.get_config_approvers_keys(),
            program_config.approvals_required_for_config,
            clock.unix_timestamp,
            Self::calculate_expires(clock.unix_timestamp, program_config.approval_timeout_for_config)?,
            MultisigOpParams::UpdateWalletConfig {
<<<<<<< HEAD
                program_config_address: *program_config_account_info.key,
                wallet_guid_hash: *wallet_guid_hash,
                config_update: config_update.clone()
            }
=======
                wallet_guid_hash,
                wallet_config_address: *wallet_config_account_info.key,
                config_update: config_update.clone(),
            },
>>>>>>> 4f1bdcda
        )?;
        MultisigOp::pack(multisig_op, &mut multisig_op_account_info.data.borrow_mut())?;

        Ok(())
    }

<<<<<<< HEAD
    fn handle_finalize_wallet_config_update(program_id: &Pubkey, accounts: &[AccountInfo], wallet_guid_hash: &[u8; 32], config_update: &WalletConfigUpdate) -> ProgramResult {
        let accounts_iter = &mut accounts.iter();
        let multisig_op_account_info = Self::next_program_account_info(accounts_iter, program_id)?;
        let program_config_account_info = Self::next_program_account_info(accounts_iter, program_id)?;
=======
    fn handle_finalize_wallet_config_update(
        program_id: &Pubkey,
        accounts: &[AccountInfo],
        wallet_guid_hash: [u8; 32],
        config_update: &WalletConfigUpdate,
    ) -> ProgramResult {
        let accounts_iter = &mut accounts.iter();
        let multisig_op_account_info = Self::next_program_account_info(accounts_iter, program_id)?;
        let wallet_config_account_info =
            Self::next_program_account_info(accounts_iter, program_id)?;
>>>>>>> 4f1bdcda
        let rent_collector_account_info = next_account_info(accounts_iter)?;
        let clock = Self::get_clock_from_next_account(accounts_iter)?;

        if !rent_collector_account_info.is_signer {
            return Err(ProgramError::MissingRequiredSignature);
        }

        let multisig_op = MultisigOp::unpack(&multisig_op_account_info.data.borrow())?;

        let expected_params = MultisigOpParams::UpdateWalletConfig {
<<<<<<< HEAD
            wallet_guid_hash: *wallet_guid_hash,
            program_config_address: *program_config_account_info.key,
            config_update: config_update.clone()
        };
        if multisig_op.approved(&expected_params)? {
            let mut program_config = ProgramConfig::unpack(&program_config_account_info.data.borrow())?;
            program_config.update_wallet_config(wallet_guid_hash, config_update)?;
            ProgramConfig::pack(program_config, &mut program_config_account_info.data.borrow_mut())?;
=======
            wallet_guid_hash,
            wallet_config_address: *wallet_config_account_info.key,
            config_update: config_update.clone(),
        };
        if multisig_op.approved(&expected_params, &clock)? {
            let mut wallet_config =
                WalletConfig::unpack(&wallet_config_account_info.data.borrow_mut())?;
            wallet_config.update(config_update)?;
            WalletConfig::pack(
                wallet_config,
                &mut wallet_config_account_info.data.borrow_mut(),
            )?;
>>>>>>> 4f1bdcda
        }

        Self::collect_remaining_balance(&multisig_op_account_info, &rent_collector_account_info)?;

        Ok(())
    }

<<<<<<< HEAD
    fn handle_init_transfer(program_id: &Pubkey, accounts: &[AccountInfo], wallet_guid_hash: &[u8; 32], amount: u64, destination_name_hash: &[u8; 32], token_mint: Pubkey) -> ProgramResult {
        let accounts_iter = &mut accounts.iter();
        let multisig_op_account_info = Self::next_program_account_info(accounts_iter, program_id)?;
        let program_config_account_info = Self::next_program_account_info(accounts_iter, program_id)?;
=======
    fn handle_init_transfer(
        program_id: &Pubkey,
        accounts: &[AccountInfo],
        amount: u64,
        destination_name_hash: &[u8; 32],
        token_mint: Pubkey,
    ) -> ProgramResult {
        let accounts_iter = &mut accounts.iter();
        let multisig_op_account_info = Self::next_program_account_info(accounts_iter, program_id)?;
        let wallet_config_account_info =
            Self::next_program_account_info(accounts_iter, program_id)?;
        let source_account = next_account_info(accounts_iter)?;
>>>>>>> 4f1bdcda
        let destination_account = next_account_info(accounts_iter)?;
        let initiator_account_info = next_account_info(accounts_iter)?;
        let clock = Self::get_clock_from_next_account(accounts_iter)?;

        let program_config = ProgramConfig::unpack(&program_config_account_info.data.borrow())?;
        let wallet_config = program_config.get_wallet_config(wallet_guid_hash)?;

        if !program_config.destination_allowed(wallet_config, destination_account.key, destination_name_hash)? {
            msg!("Destination account is not whitelisted");
            return Err(WalletError::DestinationNotAllowed.into());
        }

        program_config.validate_transfer_initiator(wallet_config, initiator_account_info)?;

        let mut multisig_op =
            MultisigOp::unpack_unchecked(&multisig_op_account_info.data.borrow())?;
        multisig_op.init(
            program_config.get_transfer_approvers_keys(wallet_config),
            wallet_config.approvals_required_for_transfer,
            clock.unix_timestamp,
            Self::calculate_expires(clock.unix_timestamp, wallet_config.approval_timeout_for_transfer)?,
            MultisigOpParams::Transfer {
                program_config_address: *program_config_account_info.key,
                wallet_guid_hash: *wallet_guid_hash,
                destination: *destination_account.key,
                amount,
                token_mint,
            },
        )?;
        MultisigOp::pack(multisig_op, &mut multisig_op_account_info.data.borrow_mut())?;
        Ok(())
    }

<<<<<<< HEAD
    fn handle_finalize_transfer(program_id: &Pubkey, accounts: &[AccountInfo], wallet_guid_hash: [u8; 32], amount: u64, token_mint: Pubkey) -> ProgramResult {
=======
    fn handle_finalize_transfer(
        program_id: &Pubkey,
        accounts: &[AccountInfo],
        amount: u64,
        token_mint: Pubkey,
    ) -> ProgramResult {
>>>>>>> 4f1bdcda
        let accounts_iter = &mut accounts.iter();
        let multisig_op_account_info = Self::next_program_account_info(accounts_iter, program_id)?;
        let program_config_account_info = Self::next_program_account_info(accounts_iter, program_id)?;
        let source_account = next_account_info(accounts_iter)?;
        let destination_account = next_account_info(accounts_iter)?;
<<<<<<< HEAD
=======
        let wallet_config_account_info =
            Self::next_program_account_info(accounts_iter, program_id)?;
>>>>>>> 4f1bdcda
        let system_program_account = next_account_info(accounts_iter)?;
        let rent_collector_account_info = next_account_info(accounts_iter)?;
        let clock = Self::get_clock_from_next_account(accounts_iter)?;

        if !rent_collector_account_info.is_signer {
            return Err(ProgramError::MissingRequiredSignature);
        }

        let is_spl = token_mint.to_bytes() != [0; 32];

        if system_program_account.key != &system_program::id() {
            return Err(ProgramError::InvalidArgument);
        }

        let multisig_op = MultisigOp::unpack(&multisig_op_account_info.data.borrow())?;

        let expected_params = MultisigOpParams::Transfer {
            program_config_address: *program_config_account_info.key,
            wallet_guid_hash,
            destination: *destination_account.key,
            amount,
            token_mint,
        };

<<<<<<< HEAD
        if multisig_op.approved(&expected_params)? {
            let (source_account_pda, bump_seed) = Pubkey::find_program_address(&[&wallet_guid_hash], program_id);
=======
        if multisig_op.approved(&expected_params, &clock)? {
            let (source_account_pda, bump_seed) = Pubkey::find_program_address(
                &[&wallet_config_account_info.key.to_bytes()],
                program_id,
            );
>>>>>>> 4f1bdcda
            if &source_account_pda != source_account.key {
                return Err(WalletError::InvalidSourceAccount.into());
            }
            if is_spl {
                let source_token_account = next_account_info(accounts_iter)?;
                let source_token_account_key =
                    get_associated_token_address(&source_account_pda, &token_mint);
                if *source_token_account.key != source_token_account_key {
                    return Err(WalletError::InvalidSourceTokenAccount.into());
                }
                let source_token_account_data =
                    SPLAccount::unpack(&source_token_account.data.borrow())?;
                if source_token_account_data.amount < amount {
                    msg!(
                        "Source token account only has {} tokens of {} requested",
                        source_token_account_data.amount,
                        amount
                    );
                    return Err(WalletError::InsufficientBalance.into());
                }
                let destination_token_account = next_account_info(accounts_iter)?;
                let destination_token_account_key =
                    get_associated_token_address(&destination_account.key, &token_mint);
                if *destination_token_account.key != destination_token_account_key {
                    return Err(WalletError::InvalidDestinationTokenAccount.into());
                }

                let spl_token_program = next_account_info(accounts_iter)?;
                let token_mint_authority = next_account_info(accounts_iter)?;

                invoke_signed(
                    &spl_instruction::transfer(
                        &SPL_TOKEN_ID(),
                        &source_token_account_key,
                        &destination_token_account_key,
                        &source_account_pda,
                        &[],
                        amount,
                    )?,
                    &[
                        source_token_account.clone(),
                        destination_token_account.clone(),
                        source_account.clone(),
                        destination_account.clone(),
                        token_mint_authority.clone(),
                        spl_token_program.clone(),
                    ],
                    &[&[&wallet_guid_hash[..], &[bump_seed]]],
                )?;
            } else {
                if source_account.lamports() < amount {
                    msg!(
                        "Source account only has {} lamports of {} requested",
                        source_account.lamports(),
                        amount
                    );
                    return Err(WalletError::InsufficientBalance.into());
                }

                invoke_signed(
                    &system_instruction::transfer(
                        source_account.key,
                        destination_account.key,
                        amount,
                    ),
                    &[
                        source_account.clone(),
                        destination_account.clone(),
                        system_program_account.clone(),
                    ],
                    &[&[&wallet_guid_hash[..], &[bump_seed]]],
                )?;
            }
        }

        Self::collect_remaining_balance(&multisig_op_account_info, &rent_collector_account_info)?;

        Ok(())
    }

    fn handle_approval_disposition(
        program_id: &Pubkey,
        accounts: &[AccountInfo],
        disposition: ApprovalDisposition,
    ) -> ProgramResult {
        let accounts_iter = &mut accounts.iter();
        let multisig_op_account_info = Self::next_program_account_info(accounts_iter, program_id)?;
        let signer_account_info = next_account_info(accounts_iter)?;
        let clock = Self::get_clock_from_next_account(accounts_iter)?;

        let mut multisig_op = MultisigOp::unpack(&multisig_op_account_info.data.borrow())?;
        multisig_op.validate_and_record_approval_disposition(&signer_account_info, disposition, &clock)?;
        MultisigOp::pack(multisig_op, &mut multisig_op_account_info.data.borrow_mut())?;

        Ok(())
    }

    fn collect_remaining_balance(from: &AccountInfo, to: &AccountInfo) -> ProgramResult {
        // this moves the lamports back to the fee payer.
        **to.lamports.borrow_mut() = to
            .lamports()
            .checked_add(from.lamports())
            .ok_or(WalletError::AmountOverflow)?;
        **from.lamports.borrow_mut() = 0;
        *from.data.borrow_mut() = &mut [];

        Ok(())
    }

    fn next_program_account_info<'a, 'b, I: Iterator<Item = &'a AccountInfo<'b>>>(
        iter: &mut I,
        program_id: &Pubkey,
    ) -> Result<I::Item, ProgramError> {
        let account_info = next_account_info(iter)?;
        if account_info.owner != program_id {
            msg!("Account does not belong to the program");
            return Err(ProgramError::IncorrectProgramId);
        }
        Ok(account_info)
    }

    fn get_clock_from_next_account(
        iter: &mut Iter<AccountInfo>
    ) -> Result<Clock, ProgramError> {
        let account_info = next_account_info(iter)?;
        if !is_sysvar_id(account_info.key) {
            msg!("Account is not a sysvar");
            return Err(ProgramError::InvalidArgument);
        }
        Clock::from_account_info(&account_info)
    }

    fn calculate_expires(start: i64, duration: Duration) -> Result<i64, ProgramError> {
        let expires_at = start.checked_add(duration.as_secs() as i64);
        if expires_at == None {
            return Err(ProgramError::InvalidArgument);
        }
        Ok(expires_at.unwrap())
    }
}<|MERGE_RESOLUTION|>--- conflicted
+++ resolved
@@ -18,16 +18,10 @@
 
 use crate::error::WalletError;
 use crate::instruction::{ProgramConfigUpdate, ProgramInstruction, WalletConfigUpdate};
-<<<<<<< HEAD
 use crate::model::signer::Signer;
-use crate::model::program_config::ProgramConfig;
-use crate::model::multisig_op::{MultisigOp, ApprovalDisposition, MultisigOpParams};
-=======
 use crate::model::multisig_op::{ApprovalDisposition, MultisigOp, MultisigOpParams};
 use crate::model::program_config::ProgramConfig;
-use crate::model::wallet_config::WalletConfig;
 use solana_program::clock::Clock;
->>>>>>> 4f1bdcda
 
 pub struct Processor;
 impl Processor {
@@ -61,7 +55,6 @@
                 &config_update,
             ),
 
-<<<<<<< HEAD
             ProgramInstruction::FinalizeWalletCreation { wallet_guid_hash, config_update } =>
                 Self::handle_finalize_wallet_creation(program_id, accounts, &wallet_guid_hash, &config_update),
 
@@ -73,56 +66,9 @@
 
             ProgramInstruction::InitTransfer { wallet_guid_hash, amount, destination_name_hash, token_mint } =>
                 Self::handle_init_transfer(program_id, &accounts, &wallet_guid_hash, amount, &destination_name_hash, token_mint),
-            
+
             ProgramInstruction::FinalizeTransfer { wallet_guid_hash, amount, token_mint } =>
                 Self::handle_finalize_transfer(program_id, &accounts, wallet_guid_hash, amount, token_mint),
-=======
-            ProgramInstruction::FinalizeWalletCreation {
-                wallet_guid_hash,
-                config_update,
-            } => Self::handle_finalize_wallet_creation(
-                program_id,
-                accounts,
-                wallet_guid_hash,
-                &config_update,
-            ),
-
-            ProgramInstruction::InitWalletConfigUpdate {
-                wallet_guid_hash,
-                config_update,
-            } => Self::handle_init_wallet_config_update(
-                program_id,
-                accounts,
-                wallet_guid_hash,
-                &config_update,
-            ),
-
-            ProgramInstruction::FinalizeWalletConfigUpdate {
-                wallet_guid_hash,
-                config_update,
-            } => Self::handle_finalize_wallet_config_update(
-                program_id,
-                accounts,
-                wallet_guid_hash,
-                &config_update,
-            ),
-
-            ProgramInstruction::InitTransfer {
-                amount,
-                destination_name_hash,
-                token_mint,
-            } => Self::handle_init_transfer(
-                program_id,
-                &accounts,
-                amount,
-                &destination_name_hash,
-                token_mint,
-            ),
-
-            ProgramInstruction::FinalizeTransfer { amount, token_mint } => {
-                Self::handle_finalize_transfer(program_id, &accounts, amount, token_mint)
-            }
->>>>>>> 4f1bdcda
 
             ProgramInstruction::SetApprovalDisposition { disposition } => {
                 Self::handle_approval_disposition(program_id, &accounts, disposition)
@@ -140,27 +86,19 @@
             Self::next_program_account_info(accounts_iter, program_id)?;
         let assistant_account_info = next_account_info(accounts_iter)?;
 
-        ProgramConfig::validate_initial_settings(config_update)?;
-
-        let mut program_config =
-            ProgramConfig::unpack_unchecked(&program_config_account_info.data.borrow())?;
+        let mut program_config = ProgramConfig::unpack_unchecked(&program_config_account_info.data.borrow())?;
 
         if program_config.is_initialized() {
             return Err(ProgramError::AccountAlreadyInitialized);
         }
 
         program_config.is_initialized = true;
+        program_config.assistant = Signer { key: *assistant_account_info.key };
         program_config.update(config_update)?;
-<<<<<<< HEAD
-        program_config.assistant = Signer { key: *assistant_account_info.key };
-        ProgramConfig::pack(program_config, &mut program_config_account_info.data.borrow_mut())?;
-=======
-        program_config.assistant = *assistant_account_info.key;
         ProgramConfig::pack(
             program_config,
             &mut program_config_account_info.data.borrow_mut(),
         )?;
->>>>>>> 4f1bdcda
 
         Ok(())
     }
@@ -255,13 +193,10 @@
         let initiator_account_info = next_account_info(accounts_iter)?;
         let clock = Self::get_clock_from_next_account(accounts_iter)?;
 
-        let mut multisig_op =
-            MultisigOp::unpack_unchecked(&multisig_op_account_info.data.borrow())?;
+        let mut multisig_op = MultisigOp::unpack_unchecked(&multisig_op_account_info.data.borrow())?;
         let program_config = ProgramConfig::unpack(&program_config_account_info.data.borrow())?;
         program_config.validate_config_initiator(initiator_account_info)?;
         program_config.validate_add_wallet_config(&wallet_guid_hash, config_update)?;
-
-        WalletConfig::validate_initial_settings(config_update)?;
 
         multisig_op.init(
             program_config.get_config_approvers_keys(),
@@ -279,25 +214,10 @@
         Ok(())
     }
 
-<<<<<<< HEAD
     fn handle_finalize_wallet_creation(program_id: &Pubkey, accounts: &[AccountInfo], wallet_guid_hash: &[u8; 32], config_update: &WalletConfigUpdate) -> ProgramResult {
         let accounts_iter = &mut accounts.iter();
         let multisig_op_account_info = Self::next_program_account_info(accounts_iter, program_id)?;
         let program_config_account_info = Self::next_program_account_info(accounts_iter, program_id)?;
-=======
-    fn handle_finalize_wallet_creation(
-        program_id: &Pubkey,
-        accounts: &[AccountInfo],
-        wallet_guid_hash: [u8; 32],
-        config_update: &WalletConfigUpdate,
-    ) -> ProgramResult {
-        let accounts_iter = &mut accounts.iter();
-        let multisig_op_account_info = Self::next_program_account_info(accounts_iter, program_id)?;
-        let program_config_account_info =
-            Self::next_program_account_info(accounts_iter, program_id)?;
-        let wallet_config_account_info =
-            Self::next_program_account_info(accounts_iter, program_id)?;
->>>>>>> 4f1bdcda
         let rent_collector_account_info = next_account_info(accounts_iter)?;
         let clock = Self::get_clock_from_next_account(accounts_iter)?;
 
@@ -314,26 +234,9 @@
             config_update: config_update.clone(),
         };
 
-<<<<<<< HEAD
-        if multisig_op.approved(&expected_params)? {
+        if multisig_op.approved(&expected_params, &clock)? {
             program_config.add_wallet_config(wallet_guid_hash, config_update)?;
             ProgramConfig::pack(program_config, &mut program_config_account_info.data.borrow_mut())?;
-=======
-        if multisig_op.approved(&expected_params, &clock)? {
-            let mut wallet_config =
-                WalletConfig::unpack_unchecked(&wallet_config_account_info.data.borrow_mut())?;
-            if wallet_config.is_initialized() {
-                return Err(ProgramError::AccountAlreadyInitialized);
-            }
-            wallet_config.is_initialized = true;
-            wallet_config.wallet_guid_hash = wallet_guid_hash;
-            wallet_config.program_config_address = *program_config_account_info.key;
-            wallet_config.update(config_update)?;
-            WalletConfig::pack(
-                wallet_config,
-                &mut wallet_config_account_info.data.borrow_mut(),
-            )?;
->>>>>>> 4f1bdcda
         }
 
         Self::collect_remaining_balance(&multisig_op_account_info, &rent_collector_account_info)?;
@@ -341,79 +244,38 @@
         Ok(())
     }
 
-<<<<<<< HEAD
     fn handle_init_wallet_config_update(program_id: &Pubkey, accounts: &[AccountInfo], wallet_guid_hash: &[u8; 32], config_update: &WalletConfigUpdate) -> ProgramResult {
         let accounts_iter = &mut accounts.iter();
         let multisig_op_account_info = Self::next_program_account_info(accounts_iter, program_id)?;
         let program_config_account_info = Self::next_program_account_info(accounts_iter, program_id)?;
-=======
-    fn handle_init_wallet_config_update(
-        program_id: &Pubkey,
-        accounts: &[AccountInfo],
-        wallet_guid_hash: [u8; 32],
-        config_update: &WalletConfigUpdate,
-    ) -> ProgramResult {
-        let accounts_iter = &mut accounts.iter();
-        let multisig_op_account_info = Self::next_program_account_info(accounts_iter, program_id)?;
-        let wallet_config_account_info =
-            Self::next_program_account_info(accounts_iter, program_id)?;
-        let program_config_account_info =
-            Self::next_program_account_info(accounts_iter, program_id)?;
->>>>>>> 4f1bdcda
         let initiator_account_info = next_account_info(accounts_iter)?;
         let clock = Self::get_clock_from_next_account(accounts_iter)?;
 
         let program_config = ProgramConfig::unpack(&program_config_account_info.data.borrow())?;
-<<<<<<< HEAD
         program_config.validate_config_initiator(initiator_account_info)?;
         program_config.validate_wallet_config_update(wallet_guid_hash, config_update)?;
 
         let mut multisig_op = MultisigOp::unpack_unchecked(&multisig_op_account_info.data.borrow())?;
-=======
-        wallet_config.validate_initiator(initiator_account_info, &program_config.assistant)?;
-        let mut multisig_op =
-            MultisigOp::unpack_unchecked(&multisig_op_account_info.data.borrow())?;
->>>>>>> 4f1bdcda
         multisig_op.init(
             program_config.get_config_approvers_keys(),
             program_config.approvals_required_for_config,
             clock.unix_timestamp,
             Self::calculate_expires(clock.unix_timestamp, program_config.approval_timeout_for_config)?,
             MultisigOpParams::UpdateWalletConfig {
-<<<<<<< HEAD
                 program_config_address: *program_config_account_info.key,
                 wallet_guid_hash: *wallet_guid_hash,
                 config_update: config_update.clone()
             }
-=======
-                wallet_guid_hash,
-                wallet_config_address: *wallet_config_account_info.key,
-                config_update: config_update.clone(),
-            },
->>>>>>> 4f1bdcda
         )?;
         MultisigOp::pack(multisig_op, &mut multisig_op_account_info.data.borrow_mut())?;
 
         Ok(())
     }
 
-<<<<<<< HEAD
     fn handle_finalize_wallet_config_update(program_id: &Pubkey, accounts: &[AccountInfo], wallet_guid_hash: &[u8; 32], config_update: &WalletConfigUpdate) -> ProgramResult {
         let accounts_iter = &mut accounts.iter();
         let multisig_op_account_info = Self::next_program_account_info(accounts_iter, program_id)?;
         let program_config_account_info = Self::next_program_account_info(accounts_iter, program_id)?;
-=======
-    fn handle_finalize_wallet_config_update(
-        program_id: &Pubkey,
-        accounts: &[AccountInfo],
-        wallet_guid_hash: [u8; 32],
-        config_update: &WalletConfigUpdate,
-    ) -> ProgramResult {
-        let accounts_iter = &mut accounts.iter();
-        let multisig_op_account_info = Self::next_program_account_info(accounts_iter, program_id)?;
-        let wallet_config_account_info =
-            Self::next_program_account_info(accounts_iter, program_id)?;
->>>>>>> 4f1bdcda
         let rent_collector_account_info = next_account_info(accounts_iter)?;
         let clock = Self::get_clock_from_next_account(accounts_iter)?;
 
@@ -424,29 +286,14 @@
         let multisig_op = MultisigOp::unpack(&multisig_op_account_info.data.borrow())?;
 
         let expected_params = MultisigOpParams::UpdateWalletConfig {
-<<<<<<< HEAD
             wallet_guid_hash: *wallet_guid_hash,
             program_config_address: *program_config_account_info.key,
             config_update: config_update.clone()
         };
-        if multisig_op.approved(&expected_params)? {
+        if multisig_op.approved(&expected_params, &clock)? {
             let mut program_config = ProgramConfig::unpack(&program_config_account_info.data.borrow())?;
             program_config.update_wallet_config(wallet_guid_hash, config_update)?;
             ProgramConfig::pack(program_config, &mut program_config_account_info.data.borrow_mut())?;
-=======
-            wallet_guid_hash,
-            wallet_config_address: *wallet_config_account_info.key,
-            config_update: config_update.clone(),
-        };
-        if multisig_op.approved(&expected_params, &clock)? {
-            let mut wallet_config =
-                WalletConfig::unpack(&wallet_config_account_info.data.borrow_mut())?;
-            wallet_config.update(config_update)?;
-            WalletConfig::pack(
-                wallet_config,
-                &mut wallet_config_account_info.data.borrow_mut(),
-            )?;
->>>>>>> 4f1bdcda
         }
 
         Self::collect_remaining_balance(&multisig_op_account_info, &rent_collector_account_info)?;
@@ -454,25 +301,10 @@
         Ok(())
     }
 
-<<<<<<< HEAD
     fn handle_init_transfer(program_id: &Pubkey, accounts: &[AccountInfo], wallet_guid_hash: &[u8; 32], amount: u64, destination_name_hash: &[u8; 32], token_mint: Pubkey) -> ProgramResult {
         let accounts_iter = &mut accounts.iter();
         let multisig_op_account_info = Self::next_program_account_info(accounts_iter, program_id)?;
         let program_config_account_info = Self::next_program_account_info(accounts_iter, program_id)?;
-=======
-    fn handle_init_transfer(
-        program_id: &Pubkey,
-        accounts: &[AccountInfo],
-        amount: u64,
-        destination_name_hash: &[u8; 32],
-        token_mint: Pubkey,
-    ) -> ProgramResult {
-        let accounts_iter = &mut accounts.iter();
-        let multisig_op_account_info = Self::next_program_account_info(accounts_iter, program_id)?;
-        let wallet_config_account_info =
-            Self::next_program_account_info(accounts_iter, program_id)?;
-        let source_account = next_account_info(accounts_iter)?;
->>>>>>> 4f1bdcda
         let destination_account = next_account_info(accounts_iter)?;
         let initiator_account_info = next_account_info(accounts_iter)?;
         let clock = Self::get_clock_from_next_account(accounts_iter)?;
@@ -487,8 +319,7 @@
 
         program_config.validate_transfer_initiator(wallet_config, initiator_account_info)?;
 
-        let mut multisig_op =
-            MultisigOp::unpack_unchecked(&multisig_op_account_info.data.borrow())?;
+        let mut multisig_op = MultisigOp::unpack_unchecked(&multisig_op_account_info.data.borrow())?;
         multisig_op.init(
             program_config.get_transfer_approvers_keys(wallet_config),
             wallet_config.approvals_required_for_transfer,
@@ -506,26 +337,12 @@
         Ok(())
     }
 
-<<<<<<< HEAD
     fn handle_finalize_transfer(program_id: &Pubkey, accounts: &[AccountInfo], wallet_guid_hash: [u8; 32], amount: u64, token_mint: Pubkey) -> ProgramResult {
-=======
-    fn handle_finalize_transfer(
-        program_id: &Pubkey,
-        accounts: &[AccountInfo],
-        amount: u64,
-        token_mint: Pubkey,
-    ) -> ProgramResult {
->>>>>>> 4f1bdcda
         let accounts_iter = &mut accounts.iter();
         let multisig_op_account_info = Self::next_program_account_info(accounts_iter, program_id)?;
         let program_config_account_info = Self::next_program_account_info(accounts_iter, program_id)?;
         let source_account = next_account_info(accounts_iter)?;
         let destination_account = next_account_info(accounts_iter)?;
-<<<<<<< HEAD
-=======
-        let wallet_config_account_info =
-            Self::next_program_account_info(accounts_iter, program_id)?;
->>>>>>> 4f1bdcda
         let system_program_account = next_account_info(accounts_iter)?;
         let rent_collector_account_info = next_account_info(accounts_iter)?;
         let clock = Self::get_clock_from_next_account(accounts_iter)?;
@@ -550,16 +367,8 @@
             token_mint,
         };
 
-<<<<<<< HEAD
-        if multisig_op.approved(&expected_params)? {
+        if multisig_op.approved(&expected_params, &clock)? {
             let (source_account_pda, bump_seed) = Pubkey::find_program_address(&[&wallet_guid_hash], program_id);
-=======
-        if multisig_op.approved(&expected_params, &clock)? {
-            let (source_account_pda, bump_seed) = Pubkey::find_program_address(
-                &[&wallet_config_account_info.key.to_bytes()],
-                program_id,
-            );
->>>>>>> 4f1bdcda
             if &source_account_pda != source_account.key {
                 return Err(WalletError::InvalidSourceAccount.into());
             }
