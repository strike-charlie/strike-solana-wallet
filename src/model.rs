--- conflicted
+++ resolved
@@ -1,7 +1,4 @@
 pub mod multisig_op;
 pub mod program_config;
-<<<<<<< HEAD
-pub mod signer;
-=======
 pub mod wallet_config;
->>>>>>> 4f1bdcda
+pub mod signer;